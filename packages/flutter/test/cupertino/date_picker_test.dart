--- conflicted
+++ resolved
@@ -822,43 +822,6 @@
       );
     });
 
-    testWidgets('DatePicker golden tests', (WidgetTester tester) async {
-      await tester.pumpWidget(
-        CupertinoApp(
-          home: Center(
-            child: SizedBox(
-              width: 400,
-              height: 400,
-              child: RepaintBoundary(
-                child: CupertinoDatePicker(
-                  mode: CupertinoDatePickerMode.dateAndTime,
-                  initialDateTime: DateTime(2019, 1, 1, 4),
-                  onDateTimeChanged: (_) {},
-                ),
-              )
-            ),
-          )
-        )
-      );
-
-      await expectLater(
-        find.byType(CupertinoDatePicker),
-        matchesGoldenFile('date_picker_test.datetime.initial.1.png'),
-        skip: !Platform.isLinux
-      );
-
-      // Slightly drag the hour component to make the current hour off-center.
-      await tester.drag(find.text('4'), Offset(0, _kRowOffset.dy / 2));
-      await tester.pump();
-
-      await expectLater(
-        find.byType(CupertinoDatePicker),
-        matchesGoldenFile('date_picker_test.datetime.drag.1.png'),
-        skip: !Platform.isLinux
-      );
-    });
-  });
-
   testWidgets('scrollController can be removed or added', (WidgetTester tester) async {
     final SemanticsHandle handle = tester.ensureSemantics();
     int lastSelectedItem;
@@ -932,8 +895,6 @@
     expect(lastSelectedItem, 1);
     handle.dispose();
   });
-<<<<<<< HEAD
-=======
 
   testWidgets('DatePicker golden tests', (WidgetTester tester) async {
       await tester.pumpWidget(
@@ -963,7 +924,6 @@
         matchesSkiaGoldFile('date_picker_test.datetime.drag.png'),
       );
   });
->>>>>>> 80344aca
 }
 
 Widget _buildPicker({ FixedExtentScrollController controller, ValueChanged<int> onSelectedItemChanged }) {
